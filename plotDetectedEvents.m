--- conflicted
+++ resolved
@@ -68,6 +68,7 @@
 %% PREPARATIONS
 % Translate hypnogram to seconds
 % TODO: Why are we doing this? Legacy reason?
+% TODO: Dynamic mapping of provided stages to correct legend entry (currently, if code_NREM is [2 3 4], these will become S1 S2 S3
 hypnogram_plot = [];
 hypnogram_plot.Wake = [];
 for iStNREM = 1:length(output.info.cfg.code_NREM) %create based on number of NREM stages
@@ -81,29 +82,33 @@
         for iEp = sec:sec+epochLength-1
             hypnogram_plot.Wake(end+1)      = iEp;
         end
-    end
+	end
     if hypnogram(iSt) == output.info.cfg.code_NREM(1)
         for iEp = sec:sec+epochLength-1
             hypnogram_plot.S1(end+1)    = iEp;
         end
-    end
+	end
     if length(output.info.cfg.code_NREM)>=2
         if hypnogram(iSt) == output.info.cfg.code_NREM(2)
             for iEp = sec:sec+epochLength-1
                 hypnogram_plot.S2(end+1)    = iEp;
             end
-        end
+		end
+	end
+	if length(output.info.cfg.code_NREM)>=3
         if hypnogram(iSt) == output.info.cfg.code_NREM(3)
             for iEp = sec:sec+epochLength-1
                 hypnogram_plot.S3(end+1)    = iEp;
             end
-        end
+		end
+	end
+	if length(output.info.cfg.code_NREM)==4
         if hypnogram(iSt) == output.info.cfg.code_NREM(4)
             for iEp = sec:sec+epochLength-1
                 hypnogram_plot.S4(end+1)    = iEp;
             end
         end
-    end
+	end
     if hypnogram(iSt) == output.info.cfg.code_REM(1)
         for iEp = sec:sec+epochLength-1
             hypnogram_plot.REM(end+1)   = iEp;
@@ -146,11 +151,7 @@
 % Left: Scoring and event distribution
 subplot(num_chans*num_pnl,num_col,splts_l)
 if isfield(output.info, 'name') && ~isempty(output.info.name)
-<<<<<<< HEAD
 	title(['Data: ' output.info.name ', recording length: ' num2str(output.info.length / output.info.Fs/60) ' min'], 'Interpreter', 'none')
-=======
-    title(['Dataset: ' output.info.name ', recording length: ' num2str(output.info.length / output.info.Fs/60) ' min'])
->>>>>>> 7fc38929
 else
     title(['Recording length: ' num2str(output.info.length / output.info.Fs/60) ' min'])
 end
@@ -319,7 +320,6 @@
 
 %% PLOT SPECTRUM PANEL
 if spectrum
-<<<<<<< HEAD
 	pnl			= 2; % first panel
 	splts		= (pnl-1)*(num_chans*num_col)+1:num_chans*num_col*pnl; % this subplot business is getting confusing, are there better ways to flexibly manage subplots?	
 	splts_l = splts(logical(mod(ceil((1:length(splts)) / (num_col/2)), 2)));
@@ -348,33 +348,6 @@
 		title(sprintf('\n Spectrum REM sleep'))
 		s2.Position = [s2.Position(1) s2.Position(2)-.04 s1.Position(3) s2.Position(4)];  % shift subplot a bit down to prevent overlaps
 	end
-=======
-    pnl			= 2; % first panel
-    splts		= (pnl-1)*(num_chans*num_col)+1:num_chans*num_col*pnl; % this subplot business is getting confusing, are there better ways to flexibly manage subplots?
-    splts_l = splts(logical(mod(ceil((1:length(splts)) / (num_col/2)), 2)));
-    splts_r = splts(~logical(mod(ceil((1:length(splts)) / (num_col/2)), 2)));
-    
-    % Left: NREM
-    if isfield(output.spectrum, 'rel_nrem')
-        s1 = subplot(num_chans*num_pnl,num_col,splts_l);
-        plot(output.spectrum.freq, output.spectrum.rel_nrem, '-', 'LineWidth', 2)
-        ylim([-1 max(max(output.spectrum.rel_nrem(:, output.spectrum.freq > 2 & output.spectrum.freq < 30))) * 2])
-        ylabel('Oscillatory relative to fractal component')
-        title(sprintf('\n Spectrum NREM sleep'))
-        legend(output.info.channel{:})
-        xlim([1 35]) % thats where the really interesting stuff happens
-    end
-    
-    % Right: REM
-    if isfield(output.spectrum, 'rel_rem')
-        s2 = subplot(num_chans*pnl,num_col,splts_r);
-        plot(output.spectrum.freq, output.spectrum.rel_rem, '-', 'LineWidth', 2)
-        ylim([-1 max(max(output.spectrum.rel_rem(:, output.spectrum.freq > 2 & output.spectrum.freq < 30))) * 2])
-        ylabel('Oscillatory relative to fractal component')
-        legend(output.info.channel{:})
-        title(sprintf('\n Spectrum REM sleep'))
-    end
->>>>>>> 7fc38929
 end
 
 
